"""Blockasset price prediction and trade simulation module.

This script demonstrates a simple object-oriented design following the
SOLID principles. It fetches historical prices, calculates technical
indicators, trains an LSTM model to predict future prices, and simulates
basic trades using the predictions.
"""

from __future__ import annotations

import os
import time
from dataclasses import dataclass
from typing import List
import argparse

import matplotlib.pyplot as plt
import numpy as np
import pandas as pd
import requests

from request_utils import get_with_retry
import tensorflow as tf
from sklearn.preprocessing import MinMaxScaler
from tensorflow.keras.layers import LSTM, Dense, Input
from tensorflow.keras.models import Sequential

# Disable GPU and TensorFlow logging for consistent CPU execution
os.environ["TF_CPP_MIN_LOG_LEVEL"] = "3"
os.environ["CUDA_VISIBLE_DEVICES"] = "-1"
tf.config.set_visible_devices([], "GPU")

df_logger = tf.get_logger()
df_logger.setLevel("ERROR")

# Configuration
CACHE_FILE = "block_prices.csv"
PREDICTION_HOURS = 24
# Fewer epochs keep example execution snappy
EPOCHS = 5
SEQ_LEN = 24


class DataFetcher:
    """Fetches historical price data for Blockasset from CoinGecko or a local file."""

    def __init__(self, cache_file: str = CACHE_FILE, local_csv: str | None = None) -> None:
        self.cache_file = cache_file
        self.local_csv = local_csv

    def fetch(self) -> pd.DataFrame:
        """Return a DataFrame with hourly prices."""
        if self.local_csv:
            df = pd.read_csv(self.local_csv, parse_dates=["date"])
            if "close" in df.columns and "price" not in df.columns:
                df.rename(columns={"close": "price"}, inplace=True)
            df.set_index("date", inplace=True)
            return df.sort_index()

        if os.path.exists(self.cache_file):
            file_age = time.time() - os.path.getmtime(self.cache_file)
            if file_age < 24 * 3600:
                df = pd.read_csv(
                    self.cache_file, parse_dates=["date"], index_col="date"
                )
                return df.sort_index()

        end_ts = int(time.time())
        start_ts = end_ts - 365 * 24 * 3600
        step = 90 * 24 * 3600
        url = "https://api.coingecko.com/api/v3/coins/blockasset/market_chart/range"
        all_prices: List[List[int]] = []
        cur = start_ts
        headers = {"accept": "application/json"}

        max_retries = 5

        while cur < end_ts:
            params = {
                "vs_currency": "usd",
                "from": cur,
                "to": min(cur + step, end_ts),
            }
<<<<<<< HEAD
            retries = 0
            while True:
                resp = requests.get(url, params=params, headers=headers, timeout=10)
                if resp.status_code == 429 and retries < max_retries:
                    wait = int(resp.headers.get("Retry-After", 2)) * (retries + 1)
                    time.sleep(wait)
                    retries += 1
                    continue
                try:
                    resp.raise_for_status()
                except requests.HTTPError:
                    if retries < max_retries:
                        time.sleep(2 ** retries)
                        retries += 1
                        continue
                    raise
                break

=======
            try:
                resp = get_with_retry(url, params=params, headers=headers, timeout=10)
            except requests.RequestException as exc:
                print(f"Error fetching data from CoinGecko: {exc}")
                break
>>>>>>> 911c150b
            data = resp.json()
            prices = data.get("prices", [])
            all_prices.extend(prices)
            cur += step
            time.sleep(2)

        df = pd.DataFrame(all_prices, columns=["timestamp", "price"])
        df["date"] = pd.to_datetime(df["timestamp"], unit="ms")
        df.set_index("date", inplace=True)
        df = df[~df.index.duplicated(keep="first")].drop("timestamp", axis=1)
        df = df.sort_index()
        df.to_csv(self.cache_file)
        return df


class IndicatorCalculator:
    """Adds technical indicators to a price DataFrame."""

    def __init__(self, df: pd.DataFrame) -> None:
        self.df = df.copy()

    def add_indicators(self) -> pd.DataFrame:
        df = self.df
        df["SMA_20"] = df["price"].rolling(window=20).mean()
        df["EMA_20"] = df["price"].ewm(span=20).mean()
        df["Price_Change"] = df["price"].pct_change()
        df["RSI"] = self._rsi(df["price"], period=14)
        df["MACD"] = self._macd(df["price"])
        df["Bollinger_Upper"], df["Bollinger_Lower"] = self._bollinger(
            df["price"], window=20
        )
        return df.dropna()

    @staticmethod
    def _rsi(series: pd.Series, period: int = 14) -> pd.Series:
        delta = series.diff()
        gain = delta.clip(lower=0)
        loss = -delta.clip(upper=0)
        avg_gain = gain.rolling(window=period).mean()
        avg_loss = loss.rolling(window=period).mean()
        rs = avg_gain / avg_loss
        rsi = 100 - (100 / (1 + rs))
        return rsi

    @staticmethod
    def _macd(series: pd.Series, fast: int = 12, slow: int = 26) -> pd.Series:
        ema_fast = series.ewm(span=fast, adjust=False).mean()
        ema_slow = series.ewm(span=slow, adjust=False).mean()
        return ema_fast - ema_slow

    @staticmethod
    def _bollinger(series: pd.Series, window: int = 20) -> tuple[pd.Series, pd.Series]:
        sma = series.rolling(window=window).mean()
        std = series.rolling(window=window).std()
        upper = sma + 2 * std
        lower = sma - 2 * std
        return upper, lower


class LSTMModel:
    """Handles preprocessing, training and predicting with an LSTM model."""

    def __init__(
        self, df: pd.DataFrame, seq_len: int = SEQ_LEN, epochs: int = EPOCHS
    ) -> None:
        self.df = df
        self.seq_len = seq_len
        self.epochs = epochs
        self.scaler = MinMaxScaler(feature_range=(0, 1))
        self.model = self._build_model((seq_len, 1))

    def _build_model(self, input_shape) -> Sequential:
        model = Sequential(
            [
                Input(shape=input_shape),
                LSTM(50, activation="relu"),
                Dense(1),
            ]
        )
        model.compile(optimizer="adam", loss="mse")
        return model

    def _prepare_sequences(self) -> tuple[np.ndarray, np.ndarray]:
        scaled = self.scaler.fit_transform(self.df[["price"]])
        sequences, targets = [], []
        for i in range(len(scaled) - self.seq_len):
            sequences.append(scaled[i : i + self.seq_len])
            targets.append(scaled[i + self.seq_len])
        return np.array(sequences), np.array(targets)

    def train(self) -> None:
        X, y = self._prepare_sequences()
        self.model.fit(X, y, epochs=self.epochs, verbose=0)
        self.last_sequence = X[-1:]

    def predict(self, hours: int = PREDICTION_HOURS) -> pd.Series:
        seq = self.last_sequence[0]
        predictions = []
        for _ in range(hours):
            pred_scaled = self.model.predict(seq[np.newaxis, :, :], verbose=0)
            predictions.append(pred_scaled[0, 0])
            seq = np.vstack([seq[1:], pred_scaled[0]])
        preds = self.scaler.inverse_transform(np.array(predictions).reshape(-1, 1))
        last_date = self.df.index[-1]
        dates = [last_date + pd.Timedelta(hours=i) for i in range(1, hours + 1)]
        return pd.Series(preds[:, 0], index=dates, name="predicted_price")


@dataclass
class SimulationResult:
    month: str
    balance: float


class TradeSimulator:
    """Simple monthly trade simulation applying commissions."""

    def __init__(
        self, initial_balance: float = 100.0, commission: float = 0.002
    ) -> None:
        self.initial_balance = initial_balance
        self.commission = commission

    def run(self) -> List[SimulationResult]:
        months = [
            ("March", 0.05),
            ("April", -0.03),
            ("May", 0.04),
            ("June", 0.02),
            ("July", -0.01),
            ("August", 0.03),
            ("September", -0.02),
            ("October", 0.04),
        ]
        balance = self.initial_balance
        history: List[SimulationResult] = []
        for month, change in months:
            balance -= balance * self.commission
            balance *= 1 + change
            balance -= balance * self.commission
            history.append(SimulationResult(month, balance))
        return history

    def run_daily(self) -> List[SimulationResult]:
        """Return daily balances by spreading monthly changes evenly."""
        months = [
            ("March", 31, 0.05),
            ("April", 30, -0.03),
            ("May", 31, 0.04),
            ("June", 30, 0.02),
            ("July", 31, -0.01),
            ("August", 31, 0.03),
            ("September", 30, -0.02),
            ("October", 31, 0.04),
        ]
        balance = self.initial_balance
        history: List[SimulationResult] = []
        for month, days, change in months:
            daily_rate = (1 + change) ** (1 / days) - 1
            for day in range(1, days + 1):
                balance -= balance * self.commission
                balance *= 1 + daily_rate
                balance -= balance * self.commission
                label = f"{month} {day}"
                history.append(SimulationResult(label, balance))
        return history

<<<<<<< HEAD

class LSTMTrader:
    """Backtest a naive strategy using LSTM price predictions.

    This example is provided for informational and educational purposes only and
    does not constitute financial advice.
    """

    def __init__(
        self,
        df: pd.DataFrame,
        seq_len: int = SEQ_LEN,
        train_size: int = 300,
        epochs: int = EPOCHS,
        initial_balance: float = 1000.0,
        commission: float = 0.002,
    ) -> None:
        self.df = df
        self.seq_len = seq_len
        self.train_size = train_size
        self.epochs = epochs
        self.initial_balance = initial_balance
        self.commission = commission
        self.scaler = MinMaxScaler(feature_range=(0, 1))
        self.model = self._build_model((seq_len, 1))
        self.trades: List[dict] = []

    def _build_model(self, input_shape) -> Sequential:
        model = Sequential(
            [Input(shape=input_shape), LSTM(50, activation="relu"), Dense(1)]
        )
        model.compile(optimizer="adam", loss="mse")
        return model

    def _prepare_data(self) -> np.ndarray:
        return self.scaler.fit_transform(self.df[["price"]])

    def backtest(self) -> float:
        scaled = self._prepare_data()

        X_train, y_train = [], []
        for i in range(self.train_size - self.seq_len):
            X_train.append(scaled[i : i + self.seq_len])
            y_train.append(scaled[i + self.seq_len])
        self.model.fit(np.array(X_train), np.array(y_train), epochs=self.epochs, verbose=0)

        balance = self.initial_balance
        holdings = 0.0
        for i in range(self.train_size, len(self.df) - 1):
            seq = scaled[i - self.seq_len : i]
            pred_scaled = self.model.predict(seq[np.newaxis, :, :], verbose=0)[0, 0]
            pred = self.scaler.inverse_transform([[pred_scaled]])[0, 0]
            price = self.df["price"].iloc[i]

            if pred > price and balance > 0:
                qty = balance / price
                balance -= qty * price * (1 + self.commission)
                holdings += qty
                self.trades.append({"time": self.df.index[i], "type": "BUY", "price": price, "qty": qty})
            elif pred < price and holdings > 0:
                balance += holdings * price * (1 - self.commission)
                self.trades.append({"time": self.df.index[i], "type": "SELL", "price": price, "qty": holdings})
                holdings = 0.0

        if holdings > 0:
            final_price = self.df["price"].iloc[-1]
            balance += holdings * final_price * (1 - self.commission)
            self.trades.append({"time": self.df.index[-1], "type": "SELL", "price": final_price, "qty": holdings})
        return balance

=======
>>>>>>> 911c150b

class LSTMTrader:
    """Backtest a naive strategy using LSTM price predictions.

    This example is provided for informational and educational purposes only and
    does not constitute financial advice.
    """

    def __init__(
        self,
        df: pd.DataFrame,
        seq_len: int = SEQ_LEN,
        train_size: int = 300,
        epochs: int = EPOCHS,
        initial_balance: float = 1000.0,
        commission: float = 0.002,
    ) -> None:
        self.df = df
        self.seq_len = seq_len
        self.train_size = train_size
        self.epochs = epochs
        self.initial_balance = initial_balance
        self.commission = commission
        self.scaler = MinMaxScaler(feature_range=(0, 1))
        self.model = self._build_model((seq_len, 1))
        self.trades: List[dict] = []

    def _build_model(self, input_shape) -> Sequential:
        model = Sequential(
            [Input(shape=input_shape), LSTM(50, activation="relu"), Dense(1)]
        )
        model.compile(optimizer="adam", loss="mse")
        return model

    def _prepare_data(self) -> np.ndarray:
        return self.scaler.fit_transform(self.df[["price"]])

    def backtest(self) -> float:
        scaled = self._prepare_data()

        X_train, y_train = [], []
        for i in range(self.train_size - self.seq_len):
            X_train.append(scaled[i : i + self.seq_len])
            y_train.append(scaled[i + self.seq_len])
        self.model.fit(
            np.array(X_train), np.array(y_train), epochs=self.epochs, verbose=0
        )

        balance = self.initial_balance
        holdings = 0.0
        for i in range(self.train_size, len(self.df) - 1):
            seq = scaled[i - self.seq_len : i]
            pred_scaled = self.model.predict(seq[np.newaxis, :, :], verbose=0)[0, 0]
            pred = self.scaler.inverse_transform([[pred_scaled]])[0, 0]
            price = self.df["price"].iloc[i]

            if pred > price and balance > 0:
                qty = balance / price
                balance -= qty * price * (1 + self.commission)
                holdings += qty
                self.trades.append(
                    {
                        "time": self.df.index[i],
                        "type": "BUY",
                        "price": price,
                        "qty": qty,
                    }
                )
            elif pred < price and holdings > 0:
                balance += holdings * price * (1 - self.commission)
                self.trades.append(
                    {
                        "time": self.df.index[i],
                        "type": "SELL",
                        "price": price,
                        "qty": holdings,
                    }
                )
                holdings = 0.0

        if holdings > 0:
            final_price = self.df["price"].iloc[-1]
            balance += holdings * final_price * (1 - self.commission)
            self.trades.append(
                {
                    "time": self.df.index[-1],
                    "type": "SELL",
                    "price": final_price,
                    "qty": holdings,
                }
            )
        return balance


def plot_predictions(
    df: pd.DataFrame, predictions: pd.Series, outfile: str = "prediction.png"
) -> None:
    """Plot actual prices and predicted future prices."""
    last_100 = df[-100:]
    ax = last_100["price"].plot(
        title="Blockasset (BLOCK) Price Prediction", label="Actual"
    )
    pred_series = pd.concat(
        [
            pd.Series({last_100.index[-1]: last_100["price"].iloc[-1]}),
            predictions,
        ]
    )
    pred_series.plot(ax=ax, label="Predicted", color="orange")
    ax.set_xlabel("Date")
    ax.set_ylabel("Price (USD)")
    ax.legend()
    plt.tight_layout()
    plt.savefig(outfile)


def plot_trades(
    df: pd.DataFrame, trades: List[dict], outfile: str = "trades.png"
) -> None:
    """Plot buy/sell trades overlaid on the price chart."""
    if not trades:
        return

    ax = df["price"].plot(title="LSTM Trader Backtest", figsize=(10, 5))
    buys = [t for t in trades if t["type"] == "BUY"]
    sells = [t for t in trades if t["type"] == "SELL"]

    if buys:
        ax.scatter(
            [t["time"] for t in buys],
            [t["price"] for t in buys],
            color="green",
            marker="^",
            label="BUY",
        )

    if sells:
        ax.scatter(
            [t["time"] for t in sells],
            [t["price"] for t in sells],
            color="red",
            marker="v",
            label="SELL",
        )

    ax.set_xlabel("Date")
    ax.set_ylabel("Price (USD)")
    ax.legend()
    plt.tight_layout()
    plt.savefig(outfile)


def main() -> None:
    parser = argparse.ArgumentParser(description="Blockasset price prediction")
    parser.add_argument(
        "--csv", help="Use local CSV file instead of downloading from CoinGecko"
    )
    args = parser.parse_args()

    fetcher = DataFetcher(local_csv=args.csv)
    raw_df = fetcher.fetch()
    print(f"Training data starts at {raw_df.index[0]:%Y-%m-%d %H:%M:%S}")

    calc = IndicatorCalculator(raw_df)
    df = calc.add_indicators()

    model = LSTMModel(df)
    model.train()
    predictions = model.predict(PREDICTION_HOURS)
    predictions.to_csv("predictions.csv", header=True)

    plot_predictions(df, predictions)

    simulator = TradeSimulator()
    results = simulator.run()
    for res in results:
        print(f"End of {res.month}: ${res.balance:.2f}")
    print(f"\nFinal balance on 2025-10-31: ${results[-1].balance:.2f}")

    # Show an example of daily balances
    daily_results = simulator.run_daily()
    print("\nFirst 7 daily balances:")
    for res in daily_results[:7]:
        print(f"{res.month}: ${res.balance:.2f}")

    # Demonstrate LSTM-based trading
    trader = LSTMTrader(raw_df)
    final_balance = trader.backtest()
    print(f"\nLSTM trading simulation final balance: ${final_balance:.2f}")
    if trader.trades:
        print("First 3 trades:")
        for t in trader.trades[:3]:
<<<<<<< HEAD
            print(f"{t['time']:%Y-%m-%d %H:%M} {t['type']} at ${t['price']:.4f} qty {t['qty']:.4f}")
        plot_trades(raw_df, trader.trades)
=======
            print(
                f"{t['time']:%Y-%m-%d %H:%M} {t['type']} at ${t['price']:.4f} qty {t['qty']:.4f}"
            )
>>>>>>> 911c150b


if __name__ == "__main__":
    main()<|MERGE_RESOLUTION|>--- conflicted
+++ resolved
@@ -81,7 +81,6 @@
                 "from": cur,
                 "to": min(cur + step, end_ts),
             }
-<<<<<<< HEAD
             retries = 0
             while True:
                 resp = requests.get(url, params=params, headers=headers, timeout=10)
@@ -100,13 +99,6 @@
                     raise
                 break
 
-=======
-            try:
-                resp = get_with_retry(url, params=params, headers=headers, timeout=10)
-            except requests.RequestException as exc:
-                print(f"Error fetching data from CoinGecko: {exc}")
-                break
->>>>>>> 911c150b
             data = resp.json()
             prices = data.get("prices", [])
             all_prices.extend(prices)
@@ -274,7 +266,6 @@
                 history.append(SimulationResult(label, balance))
         return history
 
-<<<<<<< HEAD
 
 class LSTMTrader:
     """Backtest a naive strategy using LSTM price predictions.
@@ -345,8 +336,6 @@
             self.trades.append({"time": self.df.index[-1], "type": "SELL", "price": final_price, "qty": holdings})
         return balance
 
-=======
->>>>>>> 911c150b
 
 class LSTMTrader:
     """Backtest a naive strategy using LSTM price predictions.
@@ -539,14 +528,9 @@
     if trader.trades:
         print("First 3 trades:")
         for t in trader.trades[:3]:
-<<<<<<< HEAD
             print(f"{t['time']:%Y-%m-%d %H:%M} {t['type']} at ${t['price']:.4f} qty {t['qty']:.4f}")
         plot_trades(raw_df, trader.trades)
-=======
-            print(
-                f"{t['time']:%Y-%m-%d %H:%M} {t['type']} at ${t['price']:.4f} qty {t['qty']:.4f}"
-            )
->>>>>>> 911c150b
+
 
 
 if __name__ == "__main__":
