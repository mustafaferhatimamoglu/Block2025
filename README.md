--- conflicted
+++ resolved
@@ -46,7 +46,6 @@
 ## Fetching OHLC Data
 
 Use `fetch_ohlc.py` to download open, high, low and close prices for the
-<<<<<<< HEAD
 Blockasset token from CoinGecko. By default the script retrieves the last
 365 days of hourly data. The values are saved to a CSV file for later
 inspection. You can specify the output file with `--outfile` and adjust the
@@ -54,14 +53,7 @@
 
 ```bash
 python fetch_ohlc.py --outfile my_data.csv --days 120
-=======
-Blockasset token from CoinGecko. The values are saved to a CSV file for
-later inspection. You can specify the output file with `--outfile`; it
-defaults to `ohlc.csv`.
 
-```bash
-python fetch_ohlc.py --outfile my_data.csv
->>>>>>> bc5ac14d
 ```
 
 The script prints the first few rows of data and reports how many entries
