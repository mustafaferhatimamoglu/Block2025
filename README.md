# Block2025

This repository contains a simple script to predict the Blockasset (BLOCK) price using an LSTM neural network. The script fetches historical price data from CoinGecko and trains a model using TensorFlow and scikit-learn.

## Installation

Install the Python dependencies (it's recommended to do this inside a virtual environment):

```
pip install -r requirements.txt
```

## Usage

Run the prediction script:

The script downloads the latest price data from CoinGecko, trains an LSTM model and prints the predicted next day price. After training a chart window will open showing recent prices along with the prediction.

```
python block_price_prediction.py
```

<<<<<<< HEAD
The chart will be saved to `prediction.png` in the current directory. Use the
`--show` flag if you want to display the plot as well:

```
python block_price_prediction.py --show
=======
Example output:

```
Predicted next day price: $0.1234
>>>>>>> 4f45dd7a
```<|MERGE_RESOLUTION|>--- conflicted
+++ resolved
@@ -20,16 +20,10 @@
 python block_price_prediction.py
 ```
 
-<<<<<<< HEAD
 The chart will be saved to `prediction.png` in the current directory. Use the
 `--show` flag if you want to display the plot as well:
 
 ```
 python block_price_prediction.py --show
-=======
-Example output:
 
-```
-Predicted next day price: $0.1234
->>>>>>> 4f45dd7a
 ```