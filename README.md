# Block2025

This repository contains a simple script to predict the Blockasset (BLOCK) price using an LSTM neural network. The script fetches historical price data from CoinGecko and trains a model using the CPU-only TensorFlow package and scikit-learn.

## Installation

Install the Python dependencies (it's recommended to do this inside a virtual environment). The requirements use the CPU-only TensorFlow build, which avoids CUDA-related errors. A new dependency, `joblib`, is included for saving and loading models:

```
pip install -r requirements.txt
```
The requirements file uses `tensorflow-cpu`, which installs TensorFlow without any GPU libraries, and also lists `joblib` for saving and loading models.

Note that this project uses the CPU-only TensorFlow package (`tensorflow-cpu`). Installing the GPU variant (`tensorflow`) on a system without CUDA may produce errors.

**Note:** The script is designed to run on the CPU. If your environment
lacks GPU support, install the `tensorflow-cpu` package to avoid any
CUDA-related errors.

## Usage

Run the prediction script:

The script downloads the latest price data from CoinGecko, trains an LSTM model
and prints the predicted prices for the next 24 hours by default. The fetched
prices are cached in `block_prices.csv`; if this file is newer than 24 hours the
<<<<<<< HEAD
data is loaded from disk instead of downloading again. Should the API respond
with "Too Many Requests" errors, the fetcher now retries automatically using a
simple exponential backoff. After training a chart window will open showing
recent prices along with the prediction.
=======
data is loaded from disk instead of downloading again. After training, the plot
is saved to `prediction.png` instead of opening a chart window.
>>>>>>> 911c150b

```bash
python block_analysis.py
```

You can also run the analysis on your own Gate.io CSV export using the
`--csv` option. The loader expects a column named `close`, which will be
treated as the price.

```bash
python block_analysis.py --csv my_data.csv
```

The script computes several technical indicators, trains an LSTM model and
predicts the next 24 hours of prices. Results are written to `predictions.csv`
and `prediction.png`. A small trade simulation is executed automatically and
printed to the console.

## Trade Simulation

The previous standalone `trade_simulation.py` has been incorporated into
`block_analysis.py`. When you run the analysis script a short example simulation
is executed automatically and the monthly balances are printed.

The `TradeSimulator` also provides a `run_daily()` method that spreads the
monthly returns over each day and returns a list of daily balances. In the
example script the first few daily results are printed after the monthly
summary.

## LSTM Trading Example

`block_analysis.py` also demonstrates an experimental `LSTMTrader` that trains
on historical prices and performs a very naive backtest. After the monthly
simulation finishes, the script runs the trader and prints the final balance and
<<<<<<< HEAD
some sample trades. A chart of these buy and sell points is saved to
`trades.png` for quick inspection.
=======
some sample trades.
>>>>>>> 911c150b

## Disclaimer

The trading examples in this repository are for informational and educational
purposes only. They do not constitute financial advice. Use any strategy at your
own risk.


## Fetching OHLC Data

Use `fetch_ohlc.py` to download hourly candlestick data for the Blockasset
token from gate.io. All values returned by the API—timestamp, open, high, low,
close, volume, quote volume and the completion flag—are written to a CSV file.
By default the script retrieves the last 365 days of history. You can specify
the output file with `--outfile` and adjust the history length with `--days`
(maximum 365).

```bash
python fetch_ohlc.py --outfile my_data.csv --days 120
```

The script prints the first few rows of data and reports how many entries
were written to the file.

Once you have a CSV file you can run the main analysis script with:

```bash
python block_analysis.py --csv my_data.csv
```<|MERGE_RESOLUTION|>--- conflicted
+++ resolved
@@ -24,15 +24,11 @@
 The script downloads the latest price data from CoinGecko, trains an LSTM model
 and prints the predicted prices for the next 24 hours by default. The fetched
 prices are cached in `block_prices.csv`; if this file is newer than 24 hours the
-<<<<<<< HEAD
 data is loaded from disk instead of downloading again. Should the API respond
 with "Too Many Requests" errors, the fetcher now retries automatically using a
 simple exponential backoff. After training a chart window will open showing
 recent prices along with the prediction.
-=======
-data is loaded from disk instead of downloading again. After training, the plot
-is saved to `prediction.png` instead of opening a chart window.
->>>>>>> 911c150b
+
 
 ```bash
 python block_analysis.py
@@ -67,12 +63,8 @@
 `block_analysis.py` also demonstrates an experimental `LSTMTrader` that trains
 on historical prices and performs a very naive backtest. After the monthly
 simulation finishes, the script runs the trader and prints the final balance and
-<<<<<<< HEAD
 some sample trades. A chart of these buy and sell points is saved to
 `trades.png` for quick inspection.
-=======
-some sample trades.
->>>>>>> 911c150b
 
 ## Disclaimer
 
