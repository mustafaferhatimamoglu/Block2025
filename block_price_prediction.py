import argparse
import time
from typing import List

import matplotlib.pyplot as plt
import numpy as np
import pandas as pd
import requests
from sklearn.preprocessing import MinMaxScaler
from tensorflow.keras.layers import LSTM, Dense
from tensorflow.keras.models import Sequential

# Fetch hourly price data for Blockasset (BLOCK) from CoinGecko

<<<<<<< HEAD
# Fetch hourly price data for Blockasset (BLOCK) from CoinGecko
=======
>>>>>>> c6a01914

def fetch_data() -> pd.DataFrame:
    """Fetch hourly price data for Blockasset from the last year."""

<<<<<<< HEAD
def fetch_data():
    url = "https://api.coingecko.com/api/v3/coins/blockasset/market_chart"
    params = {
        "vs_currency": "usd",
        # fetch the entire available history at an hourly interval
        "days": "max",
        "interval": "hourly",
    }
=======
    end_ts = int(time.time())
    # CoinGecko limits historical range for free tier. Use the last year.
    start_ts = end_ts - 365 * 24 * 3600
    step = 90 * 24 * 3600  # 90 days
    url = "https://api.coingecko.com/api/v3/coins/blockasset/market_chart/range"

    all_prices: List[List[int]] = []
>>>>>>> c6a01914
    headers = {"accept": "application/json"}

    cur = start_ts
    while cur < end_ts:
        params = {
            "vs_currency": "usd",
            "from": cur,
            "to": min(cur + step, end_ts),
        }
        try:
            resp = requests.get(url, params=params, headers=headers, timeout=10)
            resp.raise_for_status()
        except requests.RequestException as exc:
            print(f"Error fetching data from CoinGecko: {exc}")
            break
        data = resp.json()
        prices = data.get("prices", [])
        all_prices.extend(prices)
        cur += step
        time.sleep(1)

    df = pd.DataFrame(all_prices, columns=["timestamp", "price"])
    df["date"] = pd.to_datetime(df["timestamp"], unit="ms")
    df.set_index("date", inplace=True)
    df = df[~df.index.duplicated(keep="first")]
    df.drop("timestamp", axis=1, inplace=True)
    return df.sort_index()

# Preprocess data: scale prices and create hourly sequences


<<<<<<< HEAD
def preprocess_data(df, seq_len=24):
=======
def preprocess_data(df, seq_len: int = 24):
>>>>>>> c6a01914
    scaler = MinMaxScaler(feature_range=(0, 1))
    scaled = scaler.fit_transform(df[['price']])
    sequences = []
    targets = []
    for i in range(len(scaled) - seq_len):
        sequences.append(scaled[i:i + seq_len])
        targets.append(scaled[i + seq_len])
    X = np.array(sequences)
    y = np.array(targets)
    return X, y, scaler

# Build a simple LSTM model


def build_lstm_model(input_shape):
    model = Sequential([
        LSTM(50, activation='relu', input_shape=input_shape),
        Dense(1)
    ])
    model.compile(optimizer='adam', loss='mse')
    return model

# Train the LSTM model


def train_model(model, X_train, y_train, epochs=50):
    model.fit(X_train, y_train, epochs=epochs, verbose=0)
    return model

# Predict the next n hours using the last sequence


<<<<<<< HEAD
def predict_next_hours(model, last_sequence, scaler, n_hours=24):
    """Iteratively predict the next `n_hours` prices."""
    seq = last_sequence[0]
    predictions = []
    for _ in range(n_hours):
        pred_scaled = model.predict(seq[np.newaxis, :, :], verbose=0)
        predictions.append(pred_scaled[0, 0])
        seq = np.vstack([seq[1:], pred_scaled[0]])
    preds = scaler.inverse_transform(np.array(predictions).reshape(-1, 1))
    return preds[:, 0]
=======
def predict_next_hours(model, last_sequence, scaler, hours: int = 24) -> np.ndarray:
    """Predict the next `hours` prices using an autoregressive approach."""

    seq = last_sequence.copy()
    preds = []
    for _ in range(hours):
        pred_scaled = model.predict(seq, verbose=0)
        preds.append(pred_scaled[0, 0])
        seq = np.append(seq[:, 1:, :], pred_scaled.reshape(1, 1, 1), axis=1)
    preds = scaler.inverse_transform(np.array(preds).reshape(-1, 1))
    return preds.flatten()
>>>>>>> c6a01914


if __name__ == "__main__":
    parser = argparse.ArgumentParser(
        description="Predict Blockasset prices using an LSTM model"
    )
    parser.add_argument(
        "--show",
        action="store_true",
        help="Display the plot after saving it to disk",
    )
    args = parser.parse_args()

    df = fetch_data()
    X, y, scaler = preprocess_data(df)
    model = build_lstm_model((X.shape[1], X.shape[2]))
    model = train_model(model, X, y, epochs=50)

    # Use the last seq_len hours to predict the next 24 hours
    last_sequence = X[-1:]
<<<<<<< HEAD
    next_prices = predict_next_hours(model, last_sequence, scaler, n_hours=24)
    print("Next 24 hour predictions:")
    for i, price in enumerate(next_prices, start=1):
=======
    next_hours = predict_next_hours(model, last_sequence, scaler, hours=24)
    print("Next 24h predictions:")
    for i, price in enumerate(next_hours, 1):
>>>>>>> c6a01914
        print(f"Hour +{i}: ${price:.4f}")

    # Plot the last 100 actual prices
    last_100 = df[-100:].copy()
    ax = last_100['price'].plot(
        title="Blockasset (BLOCK) Price Prediction",
        label="Actual",
    )

<<<<<<< HEAD
    # Plot predicted next 24 hours as a line starting from the last actual point
    pred_dates = [last_100.index[-1] + pd.Timedelta(hours=i) for i in range(1, 25)]
    pred_values = next_prices
    ax.plot(
        [last_100.index[-1]] + pred_dates,
        [last_100['price'].iloc[-1]] + pred_values.tolist(),
        label="Predicted",
        color="orange",
    )
=======
    # Draw predicted hourly prices for the next 24 hours
    pred_dates = [last_100.index[-1] + pd.Timedelta(hours=i) for i in range(1, 25)]
    ax.plot(pred_dates, next_hours, label="Predicted", color="orange")
>>>>>>> c6a01914

    ax.set_xlabel("Date")
    ax.set_ylabel("Price (USD)")
    ax.legend()
    plt.savefig("prediction.png")
    if args.show:
        plt.show()<|MERGE_RESOLUTION|>--- conflicted
+++ resolved
@@ -12,15 +12,11 @@
 
 # Fetch hourly price data for Blockasset (BLOCK) from CoinGecko
 
-<<<<<<< HEAD
 # Fetch hourly price data for Blockasset (BLOCK) from CoinGecko
-=======
->>>>>>> c6a01914
 
 def fetch_data() -> pd.DataFrame:
     """Fetch hourly price data for Blockasset from the last year."""
 
-<<<<<<< HEAD
 def fetch_data():
     url = "https://api.coingecko.com/api/v3/coins/blockasset/market_chart"
     params = {
@@ -29,15 +25,6 @@
         "days": "max",
         "interval": "hourly",
     }
-=======
-    end_ts = int(time.time())
-    # CoinGecko limits historical range for free tier. Use the last year.
-    start_ts = end_ts - 365 * 24 * 3600
-    step = 90 * 24 * 3600  # 90 days
-    url = "https://api.coingecko.com/api/v3/coins/blockasset/market_chart/range"
-
-    all_prices: List[List[int]] = []
->>>>>>> c6a01914
     headers = {"accept": "application/json"}
 
     cur = start_ts
@@ -69,11 +56,7 @@
 # Preprocess data: scale prices and create hourly sequences
 
 
-<<<<<<< HEAD
 def preprocess_data(df, seq_len=24):
-=======
-def preprocess_data(df, seq_len: int = 24):
->>>>>>> c6a01914
     scaler = MinMaxScaler(feature_range=(0, 1))
     scaled = scaler.fit_transform(df[['price']])
     sequences = []
@@ -106,7 +89,6 @@
 # Predict the next n hours using the last sequence
 
 
-<<<<<<< HEAD
 def predict_next_hours(model, last_sequence, scaler, n_hours=24):
     """Iteratively predict the next `n_hours` prices."""
     seq = last_sequence[0]
@@ -117,19 +99,6 @@
         seq = np.vstack([seq[1:], pred_scaled[0]])
     preds = scaler.inverse_transform(np.array(predictions).reshape(-1, 1))
     return preds[:, 0]
-=======
-def predict_next_hours(model, last_sequence, scaler, hours: int = 24) -> np.ndarray:
-    """Predict the next `hours` prices using an autoregressive approach."""
-
-    seq = last_sequence.copy()
-    preds = []
-    for _ in range(hours):
-        pred_scaled = model.predict(seq, verbose=0)
-        preds.append(pred_scaled[0, 0])
-        seq = np.append(seq[:, 1:, :], pred_scaled.reshape(1, 1, 1), axis=1)
-    preds = scaler.inverse_transform(np.array(preds).reshape(-1, 1))
-    return preds.flatten()
->>>>>>> c6a01914
 
 
 if __name__ == "__main__":
@@ -150,15 +119,9 @@
 
     # Use the last seq_len hours to predict the next 24 hours
     last_sequence = X[-1:]
-<<<<<<< HEAD
     next_prices = predict_next_hours(model, last_sequence, scaler, n_hours=24)
     print("Next 24 hour predictions:")
     for i, price in enumerate(next_prices, start=1):
-=======
-    next_hours = predict_next_hours(model, last_sequence, scaler, hours=24)
-    print("Next 24h predictions:")
-    for i, price in enumerate(next_hours, 1):
->>>>>>> c6a01914
         print(f"Hour +{i}: ${price:.4f}")
 
     # Plot the last 100 actual prices
@@ -168,7 +131,6 @@
         label="Actual",
     )
 
-<<<<<<< HEAD
     # Plot predicted next 24 hours as a line starting from the last actual point
     pred_dates = [last_100.index[-1] + pd.Timedelta(hours=i) for i in range(1, 25)]
     pred_values = next_prices
@@ -178,11 +140,6 @@
         label="Predicted",
         color="orange",
     )
-=======
-    # Draw predicted hourly prices for the next 24 hours
-    pred_dates = [last_100.index[-1] + pd.Timedelta(hours=i) for i in range(1, 25)]
-    ax.plot(pred_dates, next_hours, label="Predicted", color="orange")
->>>>>>> c6a01914
 
     ax.set_xlabel("Date")
     ax.set_ylabel("Price (USD)")
